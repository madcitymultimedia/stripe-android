--- conflicted
+++ resolved
@@ -319,21 +319,10 @@
         AlipayAuthenticationTask(
             intent,
             authenticator,
-<<<<<<< HEAD
-            logger,
-            object : ApiResultCallback<Int> {
-                override fun onSuccess(result: Int) {
-                    val requestOptions = ApiRequest.Options(
-                        apiKey = publishableKey,
-                        stripeAccount = stripeAccountId
-                    )
-
-=======
             stripeRepository,
             requestOptions,
             object : ApiResultCallback<AlipayAuthResult> {
                 override fun onSuccess(result: AlipayAuthResult) {
->>>>>>> e56837af
                     stripeRepository.retrieveIntent(
                         intent.clientSecret.orEmpty(),
                         requestOptions,
@@ -358,22 +347,6 @@
     internal class AlipayAuthenticationTask(
         private val intent: StripeIntent,
         private val authenticator: AlipayAuthenticator,
-<<<<<<< HEAD
-        private val logger: Logger,
-        callback: ApiResultCallback<Int>
-    ) : ApiOperation<Int>(callback = callback) {
-        override suspend fun getResult(): Int? {
-            val nextActionData = intent.nextActionData
-            if (nextActionData is RedirectToUrl && nextActionData.mobileData is AlipayData) {
-                val output = authenticator.onAuthenticationRequest(nextActionData.mobileData.data)
-                logger.debug("Alipay SDK Result:\n$output")
-                return when (output[RESULT_FIELD]) {
-                    RESULT_CODE_SUCCESS -> StripeIntentResult.Outcome.SUCCEEDED
-                    RESULT_CODE_FAILED -> StripeIntentResult.Outcome.FAILED
-                    RESULT_CODE_CANCELLED -> StripeIntentResult.Outcome.CANCELED
-                    else -> StripeIntentResult.Outcome.UNKNOWN
-                }
-=======
         private val apiRepository: StripeRepository,
         private val requestOptions: ApiRequest.Options,
         callback: ApiResultCallback<AlipayAuthResult>
@@ -383,6 +356,7 @@
             if (nextActionData is RedirectToUrl && nextActionData.mobileData is AlipayData) {
                 val output =
                     authenticator.onAuthenticationRequest(nextActionData.mobileData.data)
+                //logger.debug("Alipay SDK Result:\n$output")
                 return AlipayAuthResult(
                     when (output[RESULT_FIELD]) {
                         RESULT_CODE_SUCCESS -> {
@@ -396,7 +370,6 @@
                         else -> StripeIntentResult.Outcome.UNKNOWN
                     }
                 )
->>>>>>> e56837af
             } else {
                 throw RuntimeException("Unable to authenticate Payment Intent with Alipay SDK")
             }
