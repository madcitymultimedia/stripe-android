package com.stripe.android.paymentsheet

import android.content.res.ColorStateList
import android.os.Parcelable
import androidx.activity.ComponentActivity
import androidx.fragment.app.Fragment
import com.stripe.android.model.PaymentIntent
import com.stripe.android.model.SetupIntent
import com.stripe.android.paymentsheet.flowcontroller.FlowControllerFactory
import com.stripe.android.paymentsheet.model.PaymentOption
import kotlinx.parcelize.Parcelize

/**
 * A drop-in class that presents a bottom sheet to collect and process a customer's payment.
 */
class PaymentSheet internal constructor(
    private val paymentSheetLauncher: PaymentSheetLauncher
) {
<<<<<<< HEAD
    constructor(
=======
    /**
     * Constructor to be used when launching the payment sheet from an Activity.
     *
     * @param activity  the Activity that is presenting the payment sheet.
     * @param callback  called with the result of the payment after the payment sheet is dismissed.
     */
    internal constructor(
>>>>>>> 54362b2a
        activity: ComponentActivity,
        callback: PaymentSheetResultCallback
    ) : this(
        DefaultPaymentSheetLauncher(activity, callback)
    )

<<<<<<< HEAD
    constructor(
=======
    /**
     * Constructor to be used when launching the payment sheet from a Fragment.
     *
     * @param fragment the Fragment that is presenting the payment sheet.
     * @param callback called with the result of the payment after the payment sheet is dismissed.
     */
    internal constructor(
>>>>>>> 54362b2a
        fragment: Fragment,
        callback: PaymentSheetResultCallback
    ) : this(
        DefaultPaymentSheetLauncher(fragment, callback)
    )

    /**
     * Present the payment sheet to process a [PaymentIntent].
     * If the [PaymentIntent] is already confirmed, [PaymentSheetResultCallback] will be invoked
     * with [PaymentSheetResult.Completed].
     *
     * @param paymentIntentClientSecret the client secret for the [PaymentIntent].
     * @param configuration optional [PaymentSheet] settings.
     */
<<<<<<< HEAD
    fun present(
=======
    @JvmOverloads
    internal fun presentWithPaymentIntent(
>>>>>>> 54362b2a
        paymentIntentClientSecret: String,
        configuration: Configuration? = null
    ) {
        paymentSheetLauncher.presentWithPaymentIntent(paymentIntentClientSecret, configuration)
    }

    /**
     * Present the payment sheet to process a [SetupIntent].
     * If the [SetupIntent] is already confirmed, [PaymentSheetResultCallback] will be invoked
     * with [PaymentSheetResult.Completed].
     *
     * @param setupIntentClientSecret the client secret for the [SetupIntent].
     * @param configuration optional [PaymentSheet] settings.
     */
<<<<<<< HEAD
    fun present(
        paymentIntentClientSecret: String
=======
    @JvmOverloads
    internal fun presentWithSetupIntent(
        setupIntentClientSecret: String,
        configuration: Configuration? = null
>>>>>>> 54362b2a
    ) {
        paymentSheetLauncher.presentWithSetupIntent(setupIntentClientSecret, configuration)
    }

    /** Configuration for [PaymentSheet] **/
    @Parcelize
    data class Configuration @JvmOverloads constructor(
        /**
         * Your customer-facing business name.
         *
         * The default value is the name of your app.
         */
        var merchantDisplayName: String,

        /**
         * If set, the customer can select a previously saved payment method within PaymentSheet.
         */
        var customer: CustomerConfiguration? = null,

        /**
         * Configuration related to the Stripe Customer making a payment.
         *
         * If set, PaymentSheet displays Google Pay as a payment option.
         */
        var googlePay: GooglePayConfiguration? = null,

        /**
         * The color of the Pay or Add button. Keep in mind the text color is white.
         *
         * If set, PaymentSheet displays the button with this color.
         */
        var primaryButtonColor: ColorStateList? = null,
    ) : Parcelable

    @Parcelize
    data class CustomerConfiguration(
        /**
         * The identifier of the Stripe Customer object.
         * See [Stripe's documentation](https://stripe.com/docs/api/customers/object#customer_object-id).
         */
        val id: String,

        /**
         * A short-lived token that allows the SDK to access a Customer's payment methods.
         */
        val ephemeralKeySecret: String
    ) : Parcelable

    @Parcelize
    data class GooglePayConfiguration(
        /**
         * The Google Pay environment to use.
         *
         * See [Google's documentation](https://developers.google.com/android/reference/com/google/android/gms/wallet/Wallet.WalletOptions#environment) for more information.
         */
        val environment: Environment,
        /**
         * The two-letter ISO 3166 code of the country of your business, e.g. "US"
         * See your account's country value [here](https://dashboard.stripe.com/settings/account).
         */
        val countryCode: String
    ) : Parcelable {
        enum class Environment {
            Production,
            Test
        }
    }

<<<<<<< HEAD
    interface FlowController {
        fun getPaymentOption(): PaymentOption?
=======
    /**
     * A class that presents the individual steps of a payment sheet flow.
     */
    internal interface FlowController {
>>>>>>> 54362b2a

        /**
         * Configure the FlowController to process a [PaymentIntent].
         *
         * @param paymentIntentClientSecret the client secret for the [PaymentIntent].
         * @param configuration optional [PaymentSheet] settings.
         * @param callback called with the result of configuring the FlowController.
         */
        fun configureWithPaymentIntent(
            paymentIntentClientSecret: String,
            configuration: Configuration? = null,
            callback: ConfigCallback
        )

        /**
         * Configure the FlowController to process a [SetupIntent].
         *
         * @param setupIntentClientSecret the client secret for the [SetupIntent].
         * @param configuration optional [PaymentSheet] settings.
         * @param callback called with the result of configuring the FlowController.
         */
        fun configureWithSetupIntent(
            setupIntentClientSecret: String,
            configuration: Configuration? = null,
            callback: ConfigCallback
        )

        /**
         * Retrieve information about the customer's desired payment option.
         * You can use this to e.g. display the payment option in your UI.
         */
        fun getPaymentOption(): PaymentOption?

        /**
         * Present a sheet where the customer chooses how to pay, either by selecting an existing
         * payment method or adding a new one.
         * Call this when your "Select a payment method" button is tapped.
         */
        fun presentPaymentOptions()

        /**
         * Complete the payment or setup.
         */
        fun confirm()

        sealed class Result {
            object Success : Result()

            class Failure(
                val error: Throwable
            ) : Result()
        }

        fun interface ConfigCallback {
            fun onConfigured(
                success: Boolean,
                error: Throwable?
            )
        }

        companion object {

            /**
             * Create the FlowController when launching the payment sheet from an Activity.
             *
             * @param activity  the Activity that is presenting the payment sheet.
             * @param paymentOptionCallback called when the customer's desired payment method
             *      changes.  Called in response to the [PaymentSheet#presentPaymentOptions()]
             * @param paymentResultCallback called when a [PaymentSheetResult] is available.
             */
            @JvmStatic
            fun create(
                activity: ComponentActivity,
                paymentOptionCallback: PaymentOptionCallback,
                paymentResultCallback: PaymentSheetResultCallback
            ): FlowController {
                return FlowControllerFactory(
                    activity,
                    paymentOptionCallback,
                    paymentResultCallback
                ).create()
            }

            /**
             * Create the FlowController when launching the payment sheet from a Fragment.
             *
             * @param fragment the Fragment that is presenting the payment sheet.
             * @param paymentOptionCallback called when the customer's [PaymentOption] selection changes.
             * @param paymentResultCallback called when a [PaymentSheetResult] is available.
             */
            @JvmStatic
            fun create(
                fragment: Fragment,
                paymentOptionCallback: PaymentOptionCallback,
                paymentResultCallback: PaymentSheetResultCallback
            ): FlowController {
                return FlowControllerFactory(
                    fragment,
                    paymentOptionCallback,
                    paymentResultCallback
                ).create()
            }
        }
    }
}<|MERGE_RESOLUTION|>--- conflicted
+++ resolved
@@ -16,34 +16,26 @@
 class PaymentSheet internal constructor(
     private val paymentSheetLauncher: PaymentSheetLauncher
 ) {
-<<<<<<< HEAD
-    constructor(
-=======
     /**
      * Constructor to be used when launching the payment sheet from an Activity.
      *
      * @param activity  the Activity that is presenting the payment sheet.
      * @param callback  called with the result of the payment after the payment sheet is dismissed.
      */
-    internal constructor(
->>>>>>> 54362b2a
+    constructor(
         activity: ComponentActivity,
         callback: PaymentSheetResultCallback
     ) : this(
         DefaultPaymentSheetLauncher(activity, callback)
     )
 
-<<<<<<< HEAD
-    constructor(
-=======
     /**
      * Constructor to be used when launching the payment sheet from a Fragment.
      *
      * @param fragment the Fragment that is presenting the payment sheet.
      * @param callback called with the result of the payment after the payment sheet is dismissed.
      */
-    internal constructor(
->>>>>>> 54362b2a
+    constructor(
         fragment: Fragment,
         callback: PaymentSheetResultCallback
     ) : this(
@@ -58,12 +50,8 @@
      * @param paymentIntentClientSecret the client secret for the [PaymentIntent].
      * @param configuration optional [PaymentSheet] settings.
      */
-<<<<<<< HEAD
-    fun present(
-=======
     @JvmOverloads
-    internal fun presentWithPaymentIntent(
->>>>>>> 54362b2a
+    fun presentWithPaymentIntent(
         paymentIntentClientSecret: String,
         configuration: Configuration? = null
     ) {
@@ -78,15 +66,10 @@
      * @param setupIntentClientSecret the client secret for the [SetupIntent].
      * @param configuration optional [PaymentSheet] settings.
      */
-<<<<<<< HEAD
-    fun present(
-        paymentIntentClientSecret: String
-=======
     @JvmOverloads
-    internal fun presentWithSetupIntent(
+    fun presentWithSetupIntent(
         setupIntentClientSecret: String,
         configuration: Configuration? = null
->>>>>>> 54362b2a
     ) {
         paymentSheetLauncher.presentWithSetupIntent(setupIntentClientSecret, configuration)
     }
@@ -155,15 +138,10 @@
         }
     }
 
-<<<<<<< HEAD
+    /**
+     * A class that presents the individual steps of a payment sheet flow.
+     */
     interface FlowController {
-        fun getPaymentOption(): PaymentOption?
-=======
-    /**
-     * A class that presents the individual steps of a payment sheet flow.
-     */
-    internal interface FlowController {
->>>>>>> 54362b2a
 
         /**
          * Configure the FlowController to process a [PaymentIntent].
