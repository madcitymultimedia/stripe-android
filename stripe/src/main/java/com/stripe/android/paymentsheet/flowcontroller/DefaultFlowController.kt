package com.stripe.android.paymentsheet.flowcontroller

import android.os.Parcelable
import androidx.annotation.VisibleForTesting
import androidx.lifecycle.ViewModelProvider
import androidx.lifecycle.ViewModelStoreOwner
import com.stripe.android.PaymentRelayContract
import com.stripe.android.StripeIntentResult
import com.stripe.android.auth.PaymentAuthWebViewContract
import com.stripe.android.googlepay.StripeGooglePayContract
import com.stripe.android.googlepay.StripeGooglePayEnvironment
import com.stripe.android.model.PaymentIntent
import com.stripe.android.model.SetupIntent
import com.stripe.android.model.StripeIntent
import com.stripe.android.networking.ApiRequest
import com.stripe.android.payments.DefaultReturnUrl
import com.stripe.android.payments.PaymentFlowResult
import com.stripe.android.payments.PaymentFlowResultProcessor
import com.stripe.android.payments.Stripe3ds2CompletionContract
import com.stripe.android.paymentsheet.PaymentOptionCallback
import com.stripe.android.paymentsheet.PaymentOptionContract
import com.stripe.android.paymentsheet.PaymentOptionResult
import com.stripe.android.paymentsheet.PaymentSheet
import com.stripe.android.paymentsheet.PaymentSheetResult
import com.stripe.android.paymentsheet.PaymentSheetResultCallback
import com.stripe.android.paymentsheet.analytics.EventReporter
import com.stripe.android.paymentsheet.analytics.SessionId
import com.stripe.android.paymentsheet.model.ClientSecret
import com.stripe.android.paymentsheet.model.ConfirmParamsFactory
import com.stripe.android.paymentsheet.model.PaymentIntentClientSecret
import com.stripe.android.paymentsheet.model.PaymentOption
import com.stripe.android.paymentsheet.model.PaymentOptionFactory
import com.stripe.android.paymentsheet.model.PaymentSelection
import com.stripe.android.paymentsheet.model.SavedSelection
import com.stripe.android.paymentsheet.model.SetupIntentClientSecret
import com.stripe.android.view.AuthActivityStarter
import kotlinx.coroutines.CoroutineScope
import kotlinx.coroutines.Dispatchers
import kotlinx.coroutines.isActive
import kotlinx.coroutines.launch
import kotlinx.coroutines.withContext
import kotlinx.parcelize.Parcelize

internal class DefaultFlowController internal constructor(
    viewModelStoreOwner: ViewModelStoreOwner,
    private val lifecycleScope: CoroutineScope,
    activityLauncherFactory: ActivityLauncherFactory,
    private val statusBarColor: () -> Int?,
    private val authHostSupplier: () -> AuthActivityStarter.Host,
    private val paymentOptionFactory: PaymentOptionFactory,
    private val flowControllerInitializer: FlowControllerInitializer,
    paymentControllerFactory: PaymentControllerFactory,
    private val paymentFlowResultProcessor: PaymentFlowResultProcessor,
    private val eventReporter: EventReporter,
    private val publishableKey: String,
    private val stripeAccountId: String?,
    private val sessionId: SessionId,
    private val defaultReturnUrl: DefaultReturnUrl,
    private val paymentOptionCallback: PaymentOptionCallback,
    private val paymentResultCallback: PaymentSheetResultCallback
) : PaymentSheet.FlowController {

    private val paymentOptionActivityLauncher = activityLauncherFactory.create(
        PaymentOptionContract()
    ) { paymentOptionResult ->
        onPaymentOptionResult(paymentOptionResult)
    }

    private val googlePayActivityLauncher = activityLauncherFactory.create(
        StripeGooglePayContract()
    ) { result ->
        onGooglePayResult(result)
    }

    internal var paymentOptionLauncher: (PaymentOptionContract.Args) -> Unit = { args ->
        paymentOptionActivityLauncher.launch(args)
    }

    internal var googlePayLauncher: (StripeGooglePayContract.Args) -> Unit = { args ->
        googlePayActivityLauncher.launch(args)
    }

    private val paymentRelayLauncher = activityLauncherFactory.create(
        PaymentRelayContract()
    ) { result ->
        onPaymentFlowResult(result)
    }

    private val paymentAuthWebViewLauncher = activityLauncherFactory.create(
        PaymentAuthWebViewContract(defaultReturnUrl)
    ) { result ->
        onPaymentFlowResult(result)
    }

    private val stripe3ds2ChallengeLauncher = activityLauncherFactory.create(
        Stripe3ds2CompletionContract()
    ) { result ->
        onPaymentFlowResult(result)
    }

    private val viewModel =
        ViewModelProvider(viewModelStoreOwner)[FlowControllerViewModel::class.java]

    private val paymentController = paymentControllerFactory.create(
        paymentRelayLauncher = paymentRelayLauncher,
        paymentAuthWebViewLauncher = paymentAuthWebViewLauncher,
        stripe3ds2ChallengeLauncher = stripe3ds2ChallengeLauncher
    )

    override fun configureWithPaymentIntent(
        paymentIntentClientSecret: String,
        configuration: PaymentSheet.Configuration?,
        callback: PaymentSheet.FlowController.ConfigCallback
    ) {
        configureInternal(
            PaymentIntentClientSecret(paymentIntentClientSecret),
            configuration,
            callback
        )
    }

    override fun configureWithSetupIntent(
        setupIntentClientSecret: String,
        configuration: PaymentSheet.Configuration?,
        callback: PaymentSheet.FlowController.ConfigCallback
    ) {
        configureInternal(
            SetupIntentClientSecret(setupIntentClientSecret),
            configuration,
            callback
        )
    }

    private fun configureInternal(
        clientSecret: ClientSecret,
        configuration: PaymentSheet.Configuration?,
        callback: PaymentSheet.FlowController.ConfigCallback
    ) {
        lifecycleScope.launch {
            val result = flowControllerInitializer.init(
                clientSecret,
                configuration
            )

            if (isActive) {
                dispatchResult(result, callback)
            } else {
                callback.onConfigured(false, null)
            }
        }
    }

    override fun getPaymentOption(): PaymentOption? {
        return viewModel.paymentSelection?.let {
            paymentOptionFactory.create(it)
        }
    }

    override fun presentPaymentOptions() {
        val initData = runCatching {
            viewModel.initData
        }.getOrElse {
            error(
                "FlowController must be successfully initialized using configure() before calling presentPaymentOptions()"
            )
        }

        paymentOptionLauncher(
            PaymentOptionContract.Args(
                stripeIntent = initData.stripeIntent,
                paymentMethods = initData.paymentMethods,
                sessionId = sessionId,
                config = initData.config,
                isGooglePayReady = initData.isGooglePayReady && initData.stripeIntent is PaymentIntent,
                newCard = viewModel.paymentSelection as? PaymentSelection.New.Card,
                statusBarColor = statusBarColor()
            )
        )
    }

    override fun confirm() {
        val initData = runCatching {
            viewModel.initData
        }.getOrElse {
            error(
                "FlowController must be successfully initialized using configure() before calling confirmPayment()"
            )
        }

        val config = initData.config
        val paymentSelection = viewModel.paymentSelection
        if (paymentSelection == PaymentSelection.GooglePay) {
            googlePayLauncher(
                StripeGooglePayContract.Args(
                    paymentIntent = initData.stripeIntent as PaymentIntent,
                    config = StripeGooglePayContract.GooglePayConfig(
                        environment = when (config?.googlePay?.environment) {
                            PaymentSheet.GooglePayConfiguration.Environment.Production ->
                                StripeGooglePayEnvironment.Production
                            else ->
                                StripeGooglePayEnvironment.Test
                        },
                        countryCode = config?.googlePay?.countryCode.orEmpty(),
                        merchantName = config?.merchantDisplayName
                    ),
                    statusBarColor = statusBarColor()
                )
            )
        } else {
            confirmPaymentSelection(paymentSelection, initData)
        }
    }

    private fun confirmPaymentSelection(
        paymentSelection: PaymentSelection?,
        initData: InitData
    ) {
        val confirmParamsFactory = ConfirmParamsFactory(
<<<<<<< HEAD
            if (initData.stripeIntent is PaymentIntent)
                PaymentIntentClientSecret(initData.stripeIntent.clientSecret.orEmpty()) else
                SetupIntentClientSecret(initData.stripeIntent.clientSecret.orEmpty())
=======
            defaultReturnUrl,
            PaymentIntentClientSecret(initData.paymentIntent.clientSecret.orEmpty())
>>>>>>> ed668278
        )
        when (paymentSelection) {
            is PaymentSelection.Saved -> {
                confirmParamsFactory.create(paymentSelection)
            }
            is PaymentSelection.New.Card -> {
                confirmParamsFactory.create(paymentSelection)
            }
            else -> null
        }?.let { confirmParams ->
            paymentController.startConfirmAndAuth(
                authHostSupplier(),
                confirmParams,
                ApiRequest.Options(
                    apiKey = publishableKey,
                    stripeAccount = stripeAccountId
                )
            )
        }
    }

    @VisibleForTesting
    internal fun onGooglePayResult(
        googlePayResult: StripeGooglePayContract.Result
    ) {
        when (googlePayResult) {
            is StripeGooglePayContract.Result.PaymentData -> {
                runCatching {
                    viewModel.initData
                }.fold(
                    onSuccess = { initData ->
                        val paymentSelection = PaymentSelection.Saved(
                            googlePayResult.paymentMethod
                        )
                        viewModel.paymentSelection = paymentSelection
                        confirmPaymentSelection(
                            paymentSelection,
                            initData
                        )
                    },
                    onFailure = {
                        eventReporter.onPaymentFailure(PaymentSelection.GooglePay)
                        paymentResultCallback.onPaymentSheetResult(
                            PaymentSheetResult.Failed(it)
                        )
                    }
                )
            }
            is StripeGooglePayContract.Result.Error -> {
                eventReporter.onPaymentFailure(PaymentSelection.GooglePay)
                paymentResultCallback.onPaymentSheetResult(
                    PaymentSheetResult.Failed(googlePayResult.exception)
                )
            }
            is StripeGooglePayContract.Result.Canceled -> {
                // don't log cancellations as failures
                paymentResultCallback.onPaymentSheetResult(PaymentSheetResult.Canceled)
            }
            else -> {
                eventReporter.onPaymentFailure(PaymentSelection.GooglePay)
                // TODO(mshafrir-stripe): handle other outcomes; for now, treat these as payment failures
            }
        }
    }

    private suspend fun dispatchResult(
        result: FlowControllerInitializer.InitResult,
        callback: PaymentSheet.FlowController.ConfigCallback
    ) = withContext(Dispatchers.Main) {
        when (result) {
            is FlowControllerInitializer.InitResult.Success -> {
                onInitSuccess(result.initData, callback)
            }
            is FlowControllerInitializer.InitResult.Failure -> {
                callback.onConfigured(false, result.throwable)
            }
        }
    }

    private fun onInitSuccess(
        initData: InitData,
        callback: PaymentSheet.FlowController.ConfigCallback
    ) {
        eventReporter.onInit(initData.config)

        when (val savedString = initData.savedSelection) {
            SavedSelection.GooglePay -> {
                PaymentSelection.GooglePay
            }
            is SavedSelection.PaymentMethod -> {
                initData.paymentMethods.firstOrNull {
                    it.id == savedString.id
                }?.let {
                    PaymentSelection.Saved(it)
                }
            }
            else -> null
        }?.let {
            viewModel.paymentSelection = it
        }

        viewModel.setInitData(initData)
        callback.onConfigured(true, null)
    }

    @JvmSynthetic
    internal fun onPaymentOptionResult(
        paymentOptionResult: PaymentOptionResult?
    ) {
        when (paymentOptionResult) {
            is PaymentOptionResult.Succeeded -> {
                val paymentSelection = paymentOptionResult.paymentSelection
                viewModel.paymentSelection = paymentSelection

                paymentOptionCallback.onPaymentOption(
                    paymentOptionFactory.create(
                        paymentSelection
                    )
                )
            }
            is PaymentOptionResult.Failed, is PaymentOptionResult.Canceled -> {
                paymentOptionCallback.onPaymentOption(
                    viewModel.paymentSelection?.let {
                        paymentOptionFactory.create(it)
                    }
                )
            }
            else -> {
                viewModel.paymentSelection = null
                paymentOptionCallback.onPaymentOption(null)
            }
        }
    }

    @VisibleForTesting
    internal fun onPaymentFlowResult(
        paymentFlowResult: PaymentFlowResult.Unvalidated
    ) {
        lifecycleScope.launch {
            runCatching {
                when (viewModel.initData.stripeIntent) {
                    is PaymentIntent -> {
                        paymentFlowResultProcessor.processPaymentIntent(paymentFlowResult)
                    }
                    is SetupIntent -> {
                        paymentFlowResultProcessor.processSetupIntent(paymentFlowResult)
                    }
                    else -> throw IllegalStateException("<error message>")
                }
            }.fold(
                onSuccess = {
                    withContext(Dispatchers.Main) {
                        paymentResultCallback.onPaymentSheetResult(
                            createPaymentSheetResult(it)
                        )
                    }
                },
                onFailure = {
                    withContext(Dispatchers.Main) {
                        paymentResultCallback.onPaymentSheetResult(
                            PaymentSheetResult.Failed(it)
                        )
                    }
                }
            )
        }
    }

    private fun <T : StripeIntent> createPaymentSheetResult(
        stripeIntentResult: StripeIntentResult<T>
    ): PaymentSheetResult {
        val stripeIntent = stripeIntentResult.intent
        return when {
            stripeIntent.isConfirmed -> {
                PaymentSheetResult.Completed
            }
            stripeIntentResult.outcome == StripeIntentResult.Outcome.CANCELED -> {
                PaymentSheetResult.Canceled
            }
            stripeIntent is PaymentIntent && stripeIntent.lastPaymentError != null -> {
                PaymentSheetResult.Failed(
                    error = IllegalArgumentException(
                        "Failed to confirm PaymentIntent. ${stripeIntent.lastPaymentError.message}"
                    )
                )
            }
            else -> {
                PaymentSheetResult.Failed(
                    error = RuntimeException("Failed to complete payment.")
                )
            }
        }
    }

    @Parcelize
    data class Args(
        val clientSecret: String,
        val config: PaymentSheet.Configuration?
    ) : Parcelable
}<|MERGE_RESOLUTION|>--- conflicted
+++ resolved
@@ -216,14 +216,10 @@
         initData: InitData
     ) {
         val confirmParamsFactory = ConfirmParamsFactory(
-<<<<<<< HEAD
+            defaultReturnUrl,
             if (initData.stripeIntent is PaymentIntent)
                 PaymentIntentClientSecret(initData.stripeIntent.clientSecret.orEmpty()) else
                 SetupIntentClientSecret(initData.stripeIntent.clientSecret.orEmpty())
-=======
-            defaultReturnUrl,
-            PaymentIntentClientSecret(initData.paymentIntent.clientSecret.orEmpty())
->>>>>>> ed668278
         )
         when (paymentSelection) {
             is PaymentSelection.Saved -> {
