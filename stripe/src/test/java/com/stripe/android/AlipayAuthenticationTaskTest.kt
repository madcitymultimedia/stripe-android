package com.stripe.android

import com.google.common.truth.Truth.assertThat
import com.nhaarman.mockitokotlin2.mock
import com.nhaarman.mockitokotlin2.verify
import com.stripe.android.model.AlipayAuthResult
import com.stripe.android.model.PaymentIntentFixtures
import kotlin.test.assertFailsWith
import kotlinx.coroutines.runBlocking
import org.junit.Test
import org.junit.runner.RunWith
import org.robolectric.RobolectricTestRunner

@RunWith(RobolectricTestRunner::class)
class AlipayAuthenticationTaskTest {
    private val intent = PaymentIntentFixtures.ALIPAY_REQUIRES_ACTION
    private val stripeRepository: StripeRepository = mock()
    private val requestOptions = ApiRequest.Options("public_key")
    private val callback: ApiResultCallback<AlipayAuthResult> = mock()

    @Test
    fun `AlipayAuthenticationTask should handle success`() {
        val task = StripePaymentController.AlipayAuthenticationTask(
            intent,
            createAuthenticator("9000"),
<<<<<<< HEAD
            Logger.noop(),
=======
            stripeRepository,
            requestOptions,
>>>>>>> e56837af
            callback
        )
        val result = runBlocking { task.getResult() }
        assertThat(result.outcome)
            .isEqualTo(StripeIntentResult.Outcome.SUCCEEDED)
        verify(stripeRepository).retrieveObject(
            "https://hooks.stripe.com/adapter/alipay/redirect/complete/src_1Gt188KlwPmebFhp4SWhZwn1/src_client_secret_RMaQKPfAmHOdUwcNhXEjolR4",
            requestOptions
        )
    }

    @Test
    fun `AlipayAuthenticationTask should handle cancelation`() {
        val task = StripePaymentController.AlipayAuthenticationTask(
            intent,
            createAuthenticator("6001"),
<<<<<<< HEAD
            Logger.noop(),
=======
            stripeRepository,
            requestOptions,
>>>>>>> e56837af
            callback
        )
        val result = runBlocking { task.getResult() }
        assertThat(result?.outcome)
            .isEqualTo(StripeIntentResult.Outcome.CANCELED)
    }

    @Test
    fun `AlipayAuthenticationTask should handle failure`() {
        val task = StripePaymentController.AlipayAuthenticationTask(
            intent,
            createAuthenticator("4000"),
<<<<<<< HEAD
            Logger.noop(),
=======
            stripeRepository,
            requestOptions,
>>>>>>> e56837af
            callback
        )
        val result = runBlocking { task.getResult() }
        assertThat(result?.outcome)
            .isEqualTo(StripeIntentResult.Outcome.FAILED)
    }

    @Test
    fun `AlipayAuthenticationTask should handle unknown codes`() {
        val task = StripePaymentController.AlipayAuthenticationTask(
            intent,
            createAuthenticator("unknown"),
<<<<<<< HEAD
            Logger.noop(),
=======
            stripeRepository,
            requestOptions,
>>>>>>> e56837af
            callback
        )
        val result = runBlocking { task.getResult() }
        assertThat(result?.outcome)
            .isEqualTo(StripeIntentResult.Outcome.UNKNOWN)
    }

    @Test
    fun `AlipayAuthenticationTask should handle missing results`() {
        val task = StripePaymentController.AlipayAuthenticationTask(
            intent,
            createAuthenticator(null),
<<<<<<< HEAD
            Logger.noop(),
=======
            stripeRepository,
            requestOptions,
>>>>>>> e56837af
            callback
        )
        val result = runBlocking { task.getResult() }
        assertThat(result?.outcome)
            .isEqualTo(StripeIntentResult.Outcome.UNKNOWN)
    }

    @Test
    fun `AlipayAuthenticationTask should throw exception when alipay data missing`() {
        val task = StripePaymentController.AlipayAuthenticationTask(
            PaymentIntentFixtures.PI_REQUIRES_REDIRECT,
            createAuthenticator("9000"),
<<<<<<< HEAD
            Logger.noop(),
=======
            stripeRepository,
            requestOptions,
>>>>>>> e56837af
            callback
        )
        assertFailsWith<RuntimeException> {
            runBlocking { task.getResult() }
        }
    }

    private fun createAuthenticator(resultCode: String?) = object : AlipayAuthenticator {
        override fun onAuthenticationRequest(data: String): Map<String, String> {
            return resultCode?.let { mapOf("resultStatus" to it) }.orEmpty()
        }
    }
}<|MERGE_RESOLUTION|>--- conflicted
+++ resolved
@@ -23,12 +23,8 @@
         val task = StripePaymentController.AlipayAuthenticationTask(
             intent,
             createAuthenticator("9000"),
-<<<<<<< HEAD
-            Logger.noop(),
-=======
             stripeRepository,
             requestOptions,
->>>>>>> e56837af
             callback
         )
         val result = runBlocking { task.getResult() }
@@ -45,12 +41,8 @@
         val task = StripePaymentController.AlipayAuthenticationTask(
             intent,
             createAuthenticator("6001"),
-<<<<<<< HEAD
-            Logger.noop(),
-=======
             stripeRepository,
             requestOptions,
->>>>>>> e56837af
             callback
         )
         val result = runBlocking { task.getResult() }
@@ -63,12 +55,8 @@
         val task = StripePaymentController.AlipayAuthenticationTask(
             intent,
             createAuthenticator("4000"),
-<<<<<<< HEAD
-            Logger.noop(),
-=======
             stripeRepository,
             requestOptions,
->>>>>>> e56837af
             callback
         )
         val result = runBlocking { task.getResult() }
@@ -81,12 +69,8 @@
         val task = StripePaymentController.AlipayAuthenticationTask(
             intent,
             createAuthenticator("unknown"),
-<<<<<<< HEAD
-            Logger.noop(),
-=======
             stripeRepository,
             requestOptions,
->>>>>>> e56837af
             callback
         )
         val result = runBlocking { task.getResult() }
@@ -99,12 +83,8 @@
         val task = StripePaymentController.AlipayAuthenticationTask(
             intent,
             createAuthenticator(null),
-<<<<<<< HEAD
-            Logger.noop(),
-=======
             stripeRepository,
             requestOptions,
->>>>>>> e56837af
             callback
         )
         val result = runBlocking { task.getResult() }
@@ -117,12 +97,8 @@
         val task = StripePaymentController.AlipayAuthenticationTask(
             PaymentIntentFixtures.PI_REQUIRES_REDIRECT,
             createAuthenticator("9000"),
-<<<<<<< HEAD
-            Logger.noop(),
-=======
             stripeRepository,
             requestOptions,
->>>>>>> e56837af
             callback
         )
         assertFailsWith<RuntimeException> {
