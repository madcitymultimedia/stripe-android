--- conflicted
+++ resolved
@@ -1,13 +1,5 @@
 package com.stripe.android.paymentsheet.elements.common
 
-<<<<<<< HEAD
-=======
-import androidx.lifecycle.LiveData
-import androidx.lifecycle.MediatorLiveData
-import androidx.lifecycle.Transformations
-import androidx.lifecycle.distinctUntilChanged
-import com.stripe.android.paymentsheet.NotNullMutableLiveData
->>>>>>> ba6c1040
 import com.stripe.android.paymentsheet.R
 import kotlinx.coroutines.ExperimentalCoroutinesApi
 import kotlinx.coroutines.flow.Flow
@@ -20,10 +12,7 @@
  * composable.  These functions will update the observables as needed.  It is responsible for
  * exposing immutable observers for its data
  */
-<<<<<<< HEAD
 @ExperimentalCoroutinesApi
-internal class TextFieldElement(private val textFieldConfig: TextFieldConfig) {
-=======
 internal class TextFieldElement(
     private val textFieldConfig: TextFieldConfig,
     // This is here because it is useful to provide text to force the full/invalid/incomplete states
@@ -35,7 +24,6 @@
         textFieldConfig.determineState(it)
     }
 ) {
->>>>>>> ba6c1040
     val debugLabel = textFieldConfig.debugLabel
 
     /** This is all the information that can be observed on the element */
