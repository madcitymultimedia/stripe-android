plugins {
    id 'com.android.application'
    id 'kotlin-android'
    id 'kotlin-android-extensions'
    id 'checkstyle'
}

assemble.dependsOn('lint')
check.dependsOn('checkstyle')

configurations {
    ktlint
}

ext {
    retrofitVersion = '2.9.0'
}

// Read values from gradle.properties or system environment variable
def getBackendUrl() {
    return readProperty('STRIPE_EXAMPLE_BACKEND_URL')
}

def getPublishableKey() {
    return readProperty('STRIPE_EXAMPLE_PUBLISHABLE_KEY')
}

def getAccountId() {
    return readProperty('STRIPE_ACCOUNT_ID')
}

private def readProperty(name) {
    final String propValue
    if (hasProperty(name)) {
        propValue = property(name)
    } else {
        propValue = System.getenv(name)
    }

    return propValue?.trim() ? propValue : ""
}

dependencies {
    implementation project(':stripe')
    implementation 'androidx.multidex:multidex:2.0.1'
    implementation 'androidx.appcompat:appcompat:1.1.0'
    implementation 'androidx.recyclerview:recyclerview:1.1.0'
    implementation "androidx.lifecycle:lifecycle-livedata-ktx:$androidLifecycleVersion"
    implementation "androidx.lifecycle:lifecycle-viewmodel-ktx:$androidLifecycleVersion"
    implementation 'com.google.android.material:material:1.1.0'

    implementation 'com.google.android.gms:play-services-wallet:18.0.0'

    /* Used for server calls */
    implementation 'com.squareup.okio:okio:2.6.0'
    implementation "com.squareup.retrofit2:retrofit:$retrofitVersion"
    implementation 'com.facebook.stetho:stetho:1.5.1'
    implementation 'com.facebook.stetho:stetho-okhttp3:1.5.1'

    /* Used to make Retrofit easier and GSON & Rx-compatible*/
    implementation 'com.google.code.gson:gson:2.8.6'
    implementation "com.squareup.retrofit2:converter-gson:$retrofitVersion"

    // Used to debug your Retrofit connections
    // Do not upgrade as it will require increasing minSdkVersion to 21
    //noinspection GradleDependency
    implementation 'com.squareup.okhttp3:logging-interceptor:3.12.3'

    debugImplementation 'com.squareup.leakcanary:leakcanary-android:2.3'

    implementation "org.jetbrains.kotlinx:kotlinx-coroutines-core:$kotlinCoroutinesVersion"
    implementation "org.jetbrains.kotlinx:kotlinx-coroutines-android:$kotlinCoroutinesVersion"

<<<<<<< HEAD
    compile(name:"alipaySdk-15.7.5", ext:"aar")

    ktlint "com.pinterest:ktlint:$ktlintVersion"
=======
    ktlint 'com.pinterest:ktlint:0.37.0'
>>>>>>> 31b7da2b

    testImplementation "androidx.test:core:$androidTestVersion"

    // Core library
    androidTestImplementation "androidx.test:core:$androidTestVersion"
    androidTestImplementation "androidx.test:core-ktx:$androidTestVersion"

    // AndroidJUnitRunner and JUnit Rules
    androidTestImplementation "androidx.test:runner:$androidTestVersion"
    androidTestImplementation "androidx.test:rules:$androidTestVersion"

    // Assertions
    androidTestImplementation 'androidx.test.ext:junit:1.1.1'
    androidTestImplementation 'androidx.test.ext:junit-ktx:1.1.1'
    androidTestImplementation "androidx.test.ext:truth:$androidTestVersion"
    androidTestImplementation 'com.google.truth:truth:1.0.1'

    // Espresso dependencies
    androidTestImplementation "androidx.test.espresso:espresso-core:$espressoVersion"
    androidTestImplementation "androidx.test.espresso:espresso-contrib:$espressoVersion"
    androidTestImplementation "androidx.test.espresso:espresso-intents:$espressoVersion"
    androidTestImplementation "androidx.test.espresso.idling:idling-concurrent:$espressoVersion"

    // The following Espresso dependency can be either "implementation"
    // or "androidTestImplementation", depending on whether you want the
    // dependency to appear on your APK's compile classpath or the test APK
    // classpath.
    androidTestImplementation "androidx.test.espresso:espresso-idling-resource:$espressoVersion"

    androidTestUtil "androidx.test:orchestrator:$androidTestVersion"
}

android {
    compileSdkVersion rootProject.ext.compileSdkVersion
    buildToolsVersion rootProject.ext.buildToolsVersion

    compileOptions {
        sourceCompatibility JavaVersion.VERSION_1_8
        targetCompatibility JavaVersion.VERSION_1_8
    }
    kotlinOptions {
        jvmTarget = "1.8"
    }

    defaultConfig {
        minSdkVersion 19
        targetSdkVersion rootProject.ext.compileSdkVersion
        multiDexEnabled true

        testInstrumentationRunner "androidx.test.runner.AndroidJUnitRunner"
        testInstrumentationRunnerArguments clearPackageData: 'true'

        manifestPlaceholders = [
                BACKEND_URL: getBackendUrl(),
                PUBLISHABLE_KEY: getPublishableKey(),
                STRIPE_ACCOUNT_ID: getAccountId()
        ]
    }

    testOptions {
        execution 'ANDROIDX_TEST_ORCHESTRATOR'
    }

    packagingOptions {
        exclude 'LICENSE.txt'
    }

    lintOptions {
        disable 'MissingTranslation'
    }

    buildTypes {
        debug {
            minifyEnabled false
            proguardFiles getDefaultProguardFile('proguard-android.txt'), 'proguard-rules.pro'
        }
        release {
            minifyEnabled true
            proguardFiles getDefaultProguardFile('proguard-android.txt'), 'proguard-rules.pro'
        }
    }

    sourceSets {
        main {
            manifest.srcFile 'AndroidManifest.xml'
            res.srcDirs = ['res']
            assets.srcDirs = ['assets']
        }
        androidTest {
            setRoot('src/test')
        }
    }

    buildFeatures {
        viewBinding true
    }
}

androidExtensions {
    features = []
}

task ktlint(type: JavaExec, group: "verification") {
    description = "Check Kotlin code style."
    main = "com.pinterest.ktlint.Main"
    classpath = configurations.ktlint
    args "src/**/*.kt"
    // to generate report in checkstyle format prepend following args:
    // "--reporter=plain", "--reporter=checkstyle,output=${buildDir}/ktlint.xml"
    // see https://github.com/pinterest/ktlint#usage for more
}
check.dependsOn ktlint

task ktlintFormat(type: JavaExec, group: "formatting") {
    description = "Fix Kotlin code style deviations."
    main = "com.pinterest.ktlint.Main"
    classpath = configurations.ktlint
    args "-F", "src/**/*.kt"
}
<|MERGE_RESOLUTION|>--- conflicted
+++ resolved
@@ -27,17 +27,6 @@
 
 def getAccountId() {
     return readProperty('STRIPE_ACCOUNT_ID')
-}
-
-private def readProperty(name) {
-    final String propValue
-    if (hasProperty(name)) {
-        propValue = property(name)
-    } else {
-        propValue = System.getenv(name)
-    }
-
-    return propValue?.trim() ? propValue : ""
 }
 
 dependencies {
@@ -71,13 +60,9 @@
     implementation "org.jetbrains.kotlinx:kotlinx-coroutines-core:$kotlinCoroutinesVersion"
     implementation "org.jetbrains.kotlinx:kotlinx-coroutines-android:$kotlinCoroutinesVersion"
 
-<<<<<<< HEAD
     compile(name:"alipaySdk-15.7.5", ext:"aar")
 
-    ktlint "com.pinterest:ktlint:$ktlintVersion"
-=======
     ktlint 'com.pinterest:ktlint:0.37.0'
->>>>>>> 31b7da2b
 
     testImplementation "androidx.test:core:$androidTestVersion"
 
@@ -108,6 +93,17 @@
     androidTestImplementation "androidx.test.espresso:espresso-idling-resource:$espressoVersion"
 
     androidTestUtil "androidx.test:orchestrator:$androidTestVersion"
+}
+
+private def readProperty(name) {
+    final String propValue
+    if (hasProperty(name)) {
+        propValue = property(name)
+    } else {
+        propValue = System.getenv(name)
+    }
+
+    return propValue?.trim() ? propValue : ""
 }
 
 android {
